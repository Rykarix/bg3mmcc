--- conflicted
+++ resolved
@@ -257,7 +257,6 @@
 
     from src.logs.handler import configure_logging
 
-<<<<<<< HEAD
     log = configure_logging(level="DEBUG", log_types=["dev"])
 
     parser = argparse.ArgumentParser(description="BG3 Conflict Checker")
@@ -269,20 +268,5 @@
     )
     args = parser.parse_args()
 
-=======
-    log = configure_logging(
-        level="DEBUG",
-        log_types=["dev"],
-    )
-
-    parser = argparse.ArgumentParser(description="BG3 Conflict Checker")
-    parser.add_argument(
-        "--hosts-file",
-        type=str,
-        required=True,
-        help="The name of the host's state backup JSON file.",
-    )
-    args = parser.parse_args()
->>>>>>> 844212fa
     checker = BG3ConflictChecker(hosts_file=args.hosts_file)
     checker.save_all_conflicts()